--- conflicted
+++ resolved
@@ -67,12 +67,8 @@
         self._u = u
         self._types = types
         self._delta_t = delta_t
-<<<<<<< HEAD
         self._vdmag = 1
-
-=======
         self._tau = tau
->>>>>>> d246603b
 
     @property
     def x(self):
@@ -113,8 +109,6 @@
     def delta_t(self, delta_t):
         self._delta_t = delta_t
         return self._delta_t
-<<<<<<< HEAD
-    
 
     def __calc_vdterm(self):
         '''Implementation of the private method of the Solver 
@@ -125,7 +119,6 @@
         vd[self._types == 1] *= -1 
         return vd
     
-=======
 
     @tau.setter
     def tau(self, tau):
@@ -142,6 +135,4 @@
             the desired velocity field (in meters per second)
         '''
         f = (vd - self.u)/self.tau
-        return f
-    
->>>>>>> d246603b
+        return f